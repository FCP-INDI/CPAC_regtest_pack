--- conflicted
+++ resolved
@@ -21,7 +21,9 @@
     ...     'pipeline_setup']['pipeline_name']
     'cpac-default-pipeline'
     '''
-    return yaml.safe_load(open(yaml_file, 'r'))
+    with open(yaml_file, 'r') as f:
+        yaml_dct = yaml.safe_load(f)
+    return yaml_dct
 
 
 def isclose(a, b, rel_tol=1e-09, abs_tol=0.0):
@@ -101,12 +103,8 @@
     diff_dct = dct_diff(pipe_dct1, pipe_dct2)
 
     for key in diff_dct:
-<<<<<<< HEAD
         print("{0}:\n{1}\n\n".format(key, diff_dct[key]))
 
 
 if __name__ == "__main__":
-    main()
-=======
-        print("{0}: {1}".format(key, diff_dct[key]))
->>>>>>> 8cbed579
+    main()